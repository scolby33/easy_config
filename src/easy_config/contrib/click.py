--- conflicted
+++ resolved
@@ -9,14 +9,10 @@
 
 from easy_config import EasyConfig
 
-<<<<<<< HEAD
 __all__ = [
     'args_from_config',
     'config_command',
 ]
-=======
-__all__ = ['args_from_config']
->>>>>>> 2e349a70
 
 # declaring types for the decorator
 # https://mypy.readthedocs.io/en/stable/generics.html#declaring-decorators
