--- conflicted
+++ resolved
@@ -26,13 +26,9 @@
             if field.default is dataclasses.MISSING:
                 wrapper = click.argument(field.name, type=field.type)
             else:
-<<<<<<< HEAD
                 wrapper = click.option(
-                    f'--{field.name}', type=field.type, default=field.default
+                    f'--{field.name}', type=field.type, default=field.default, show_default=True
                 )
-=======
-                wrapper = click.option(f'--{field.name}', type=field.type, default=field.default, show_default=True)
->>>>>>> a5199d9e
 
             command = wrapper(command)
 
